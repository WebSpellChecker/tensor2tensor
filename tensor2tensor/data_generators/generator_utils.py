# Copyright 2017 Google Inc.
#
# Licensed under the Apache License, Version 2.0 (the "License");
# you may not use this file except in compliance with the License.
# You may obtain a copy of the License at
#
#     http://www.apache.org/licenses/LICENSE-2.0
#
# Unless required by applicable law or agreed to in writing, software
# distributed under the License is distributed on an "AS IS" BASIS,
# WITHOUT WARRANTIES OR CONDITIONS OF ANY KIND, either express or implied.
# See the License for the specific language governing permissions and
# limitations under the License.

"""Utilities for data generators."""

from __future__ import absolute_import
from __future__ import division
from __future__ import print_function

import gzip
import io
import os
import tarfile
import urllib

# Dependency imports

import six
from six.moves import xrange  # pylint: disable=redefined-builtin
<<<<<<< HEAD
import six.moves.urllib_request
=======
import six.moves.urllib_request as urllib # Imports urllib on Python2, urllib.request on Python3
>>>>>>> 38a3cf9b

from tensor2tensor.data_generators.text_encoder import SubwordTextEncoder
from tensor2tensor.data_generators.tokenizer import Tokenizer

import tensorflow as tf


def to_example(dictionary):
  """Helper: build tf.Example from (string -> int/float/str list) dictionary."""
  features = {}
  for (k, v) in six.iteritems(dictionary):
    if not v:
      raise ValueError("Empty generated field: %s", str((k, v)))
    if isinstance(v[0], six.integer_types):
      features[k] = tf.train.Feature(int64_list=tf.train.Int64List(value=v))
    elif isinstance(v[0], float):
      features[k] = tf.train.Feature(float_list=tf.train.FloatList(value=v))
    elif isinstance(v[0], six.string_types):
      features[k] = tf.train.Feature(bytes_list=tf.train.BytesList(value=v))
    else:
      raise ValueError("Value is neither an int nor a float; v: %s type: %s" %
                       (str(v[0]), str(type(v[0]))))
  return tf.train.Example(features=tf.train.Features(feature=features))


def generate_files_distributed(generator,
                               output_name,
                               output_dir,
                               num_shards=1,
                               max_cases=None,
                               task_id=0):
  """generate_files but with a single writer writing to shard task_id."""
  assert task_id < num_shards
  output_filename = "%s-%.5d-of-%.5d" % (output_name, task_id, num_shards)
  output_file = os.path.join(output_dir, output_filename)
  tf.logging.info("Writing to file %s", output_file)
  writer = tf.python_io.TFRecordWriter(output_file)

  counter = 0
  for case in generator:
    if counter % 100000 == 0:
      tf.logging.info("Generating case %d for %s." % (counter, output_name))
    counter += 1
    if max_cases and counter > max_cases:
      break
    sequence_example = to_example(case)
    writer.write(sequence_example.SerializeToString())

  writer.close()
  return output_file


def generate_files(generator,
                   output_name,
                   output_dir,
                   num_shards=1,
                   max_cases=None):
  """Generate cases from a generator and save as TFRecord files.

  Generated cases are transformed to tf.Example protos and saved as TFRecords
  in sharded files named output_dir/output_name-00..N-of-00..M=num_shards.

  Args:
    generator: a generator yielding (string -> int/float/str list) dictionaries.
    output_name: the file name prefix under which output will be saved.
    output_dir: directory to save the output to.
    num_shards: how many shards to use (defaults to 1).
    max_cases: maximum number of cases to get from the generator;
      if None (default), we use the generator until StopIteration is raised.

  Returns:
    List of output file paths.
  """
  writers = []
  output_files = []
  for shard in xrange(num_shards):
    output_filename = "%s-%.5d-of-%.5d" % (output_name, shard, num_shards)
    output_file = os.path.join(output_dir, output_filename)
    output_files.append(output_file)
    writers.append(tf.python_io.TFRecordWriter(output_file))

  counter, shard = 0, 0
  for case in generator:
    if counter % 100000 == 0:
      tf.logging.info("Generating case %d for %s." % (counter, output_name))
    counter += 1
    if max_cases and counter > max_cases:
      break
    sequence_example = to_example(case)
    writers[shard].write(sequence_example.SerializeToString())
    shard = (shard + 1) % num_shards

  for writer in writers:
    writer.close()

  return output_files


def download_report_hook(count, block_size, total_size):
  """Report hook for download progress.

  Args:
    count: current block number
    block_size: block size
    total_size: total size
  """
  percent = int(count * block_size * 100 / total_size)
  print("\r%d%%" % percent + " completed", end="\r")


def maybe_download(directory, filename, url):
  """Download filename from url unless it's already in directory.

  Args:
    directory: path to the directory that will be used.
    filename: name of the file to download to (do nothing if it already exists).
    url: URL to download from.

  Returns:
    The path to the downloaded file.
  """
  if not tf.gfile.Exists(directory):
    tf.logging.info("Creating directory %s" % directory)
    os.mkdir(directory)
  filepath = os.path.join(directory, filename)
  if not tf.gfile.Exists(filepath):
    tf.logging.info("Downloading %s to %s" % (url, filepath))
    inprogress_filepath = filepath + ".incomplete"
    inprogress_filepath, _ = urllib.urlretrieve(url, inprogress_filepath,
                                                reporthook=download_report_hook)
    # Print newline to clear the carriage return from the download progress
    print()
    tf.gfile.Rename(inprogress_filepath, filepath)
    statinfo = os.stat(filepath)
    tf.logging.info("Succesfully downloaded %s, %s bytes." % (filename,
                                                              statinfo.st_size))
  else:
    tf.logging.info("Not downloading, file already found: %s" % filepath)
  return filepath


def gunzip_file(gz_path, new_path):
  """Unzips from gz_path into new_path.

  Args:
    gz_path: path to the zipped file.
    new_path: path to where the file will be unzipped.
  """
  tf.logging.info("Unpacking %s to %s" % (gz_path, new_path))
  with gzip.open(gz_path, "rb") as gz_file:
    with io.open(new_path, "wb") as new_file:
      for line in gz_file:
        new_file.write(line)


# TODO(aidangomez): en-fr tasks are significantly over-represented below
_DATA_FILE_URLS = [
    # German-English
    [
        "http://data.statmt.org/wmt16/translation-task/training-parallel-nc-v11.tgz",  # pylint: disable=line-too-long
        [
            "training-parallel-nc-v11/news-commentary-v11.de-en.en",
            "training-parallel-nc-v11/news-commentary-v11.de-en.de"
        ]
    ],
    # German-English & French-English
    [
        "http://www.statmt.org/wmt13/training-parallel-commoncrawl.tgz", [
            "commoncrawl.de-en.en", "commoncrawl.de-en.de",
            "commoncrawl.fr-en.en", "commoncrawl.fr-en.fr"
        ]
    ],
    [
        "http://www.statmt.org/wmt13/training-parallel-europarl-v7.tgz", [
            "training/europarl-v7.de-en.en", "training/europarl-v7.de-en.de",
            "training/europarl-v7.fr-en.en", "training/europarl-v7.fr-en.fr"
        ]
    ],
    # French-English
    [
        "http://www.statmt.org/wmt10/training-giga-fren.tar",
        ["giga-fren.release2.fixed.en.gz", "giga-fren.release2.fixed.fr.gz"]
    ],
    [
        "http://www.statmt.org/wmt13/training-parallel-un.tgz",
        ["un/undoc.2000.fr-en.en", "un/undoc.2000.fr-en.fr"]
    ],
]


def get_or_generate_vocab(tmp_dir, vocab_filename, vocab_size):
  """Generate a vocabulary from the datasets listed in _DATA_FILE_URLS."""
  vocab_filepath = os.path.join(tmp_dir, vocab_filename)
  if os.path.exists(vocab_filepath):
    vocab = SubwordTextEncoder(vocab_filepath)
    return vocab

  tokenizer = Tokenizer()
  for source in _DATA_FILE_URLS:
    url = source[0]
    filename = os.path.basename(url)
    read_type = "r:gz" if "tgz" in filename else "r"

    compressed_file = maybe_download(tmp_dir, filename, url)

    with tarfile.open(compressed_file, read_type) as corpus_tar:
      corpus_tar.extractall(tmp_dir)

    for lang_file in source[1]:
      tf.logging.info("Reading file: %s" % lang_file)
      filepath = os.path.join(tmp_dir, lang_file)

      # For some datasets a second extraction is necessary.
      if ".gz" in lang_file:
        tf.logging.info("Unpacking subdirectory %s" % filepath)
        new_filepath = os.path.join(tmp_dir, lang_file[:-3])
        gunzip_file(filepath, new_filepath)
        filepath = new_filepath

      # Use Tokenizer to count the word occurrences.
      with tf.gfile.GFile(filepath, mode="r") as source_file:
        file_byte_budget = 3.5e5 if "en" in filepath else 7e5
        for line in source_file:
          if file_byte_budget <= 0:
            break
          line = line.strip()
          file_byte_budget -= len(line)
          _ = tokenizer.encode(line)

  vocab = SubwordTextEncoder.build_to_target_size(
      vocab_size, tokenizer.token_counts, vocab_filepath, 1, 1e3)
  return vocab


def read_records(filename):
  reader = tf.python_io.tf_record_iterator(filename)
  records = []
  for record in reader:
    records.append(record)
    if len(records) % 10000 == 0:
      tf.logging.info("read: %d", len(records))
  return records


def write_records(records, out_filename):
  writer = tf.python_io.TFRecordWriter(out_filename)
  for count, record in enumerate(records):
    writer.write(record)
    if count % 10000 == 0:
      tf.logging.info("write: %d", count)
  writer.close()<|MERGE_RESOLUTION|>--- conflicted
+++ resolved
@@ -22,17 +22,12 @@
 import io
 import os
 import tarfile
-import urllib
 
 # Dependency imports
 
 import six
 from six.moves import xrange  # pylint: disable=redefined-builtin
-<<<<<<< HEAD
-import six.moves.urllib_request
-=======
 import six.moves.urllib_request as urllib # Imports urllib on Python2, urllib.request on Python3
->>>>>>> 38a3cf9b
 
 from tensor2tensor.data_generators.text_encoder import SubwordTextEncoder
 from tensor2tensor.data_generators.tokenizer import Tokenizer
