# coding=utf-8
# Copyright 2018 The Tensor2Tensor Authors.
#
# Licensed under the Apache License, Version 2.0 (the "License");
# you may not use this file except in compliance with the License.
# You may obtain a copy of the License at
#
#     http://www.apache.org/licenses/LICENSE-2.0
#
# Unless required by applicable law or agreed to in writing, software
# distributed under the License is distributed on an "AS IS" BASIS,
# WITHOUT WARRANTIES OR CONDITIONS OF ANY KIND, either express or implied.
# See the License for the specific language governing permissions and
# limitations under the License.
"""Data generators for Gym environments."""

from __future__ import absolute_import
from __future__ import division
from __future__ import print_function

import math
import os
import gym
import numpy as np

# We need gym_utils for the game environments defined there.
from tensor2tensor.data_generators import gym_utils  # pylint: disable=unused-import

from tensor2tensor.data_generators import problem
from tensor2tensor.data_generators import video_utils
from tensor2tensor.models.research import rl
from tensor2tensor.rl import collect
from tensor2tensor.rl.envs import tf_atari_wrappers
from tensor2tensor.utils import metrics
from tensor2tensor.utils import registry

import tensorflow as tf

from tensorflow.contrib.training import HParams

flags = tf.flags
FLAGS = flags.FLAGS

flags.DEFINE_string("agent_policy_path", None, "File with model for agent.")
flags.DEFINE_string("autoencoder_path", None,
                    "File with model for autoencoder.")
flags.DEFINE_boolean(
    "only_use_ae_for_policy", False,
    "Whether to only use the autoencoder for the policy and "
    "still write out full-resolution frames.")


def standard_atari_env_spec(env):
  """Parameters of environment specification."""
  standard_wrappers = [[tf_atari_wrappers.StackAndSkipWrapper, {"skip": 4}]]
  env_lambda = None
  if isinstance(env, str):
    env_lambda = lambda: gym.make(env)
  if callable(env):
    env_lambda = env
  assert env is not None, "Unknown specification of environment"

  return tf.contrib.training.HParams(
      env_lambda=env_lambda, wrappers=standard_wrappers, simulated_env=False)


class GymDiscreteProblem(video_utils.VideoProblem):
  """Gym environment with discrete actions and rewards."""

  def __init__(self, *args, **kwargs):
    super(GymDiscreteProblem, self).__init__(*args, **kwargs)
    self._env = None
    self.debug_dump_frames_path = "debug_frames_env"
    self.settable_num_steps = 5000

    self.environment_spec = self.get_environment_spec()
    self.eval_phase = False

    self._internal_memory_size = 20
    self._internal_memory_force_beginning_resets = False
    self._session = None

  def _setup(self):
    collect_hparams = rl.ppo_pong_base()
    collect_hparams.add_hparam("environment_spec", self.environment_spec)
    collect_hparams.add_hparam("force_beginning_resets",
                               self._internal_memory_force_beginning_resets)
    collect_hparams.epoch_length = self._internal_memory_size
    collect_hparams.num_agents = 1

    if not FLAGS.agent_policy_path:
      collect_hparams.policy_network = rl.random_policy_fun

    with tf.variable_scope(tf.get_variable_scope(), reuse=tf.AUTO_REUSE):
      self.collect_memory, self.collect_trigger_op, collect_init \
        = collect.define_collect(collect_hparams, scope="gym_problems",
                                 collect_level=0, eval_phase=self.eval_phase)

    self._session = tf.Session()
    collect_init(self._session)
    self._session.run(tf.global_variables_initializer())

  @property
  def random_skip(self):
    return False

  def generate_samples(self, data_dir, tmp_dir, unused_dataset_split):
    self._setup()
    self.debug_dump_frames_path = os.path.join(data_dir,
                                               self.debug_dump_frames_path)

    with self._session as sess:
      self.restore_networks(sess)
      pieces_generated = 0
      frame_counter = 0
      memory_index = 0
      memory = None
      while pieces_generated < self.num_steps:
        if memory is None or memory_index >= self._internal_memory_size:
          memory = sess.run(self.collect_memory)
          memory_index = 0
        data = [memory[i][memory_index][0] for i in range(4)]
        memory_index += 1
        observation, reward, done, action = data
        observation = observation.astype(np.uint8)

        debug_image = self.collect_statistics_and_generate_debug_image(
            pieces_generated, *data)
        ret_dict = {
            "frame": observation,
            "frame_number": [int(frame_counter)],
            "image/format": ["png"],
            "image/height": [self.frame_height],
            "image/width": [self.frame_width],
            "action": [int(action)],
            "done": [int(done)],
            "reward": [int(reward) - self.min_reward]
        }

        if debug_image is not None:
          ret_dict["image/debug"] = debug_image

        yield ret_dict
        pieces_generated += 1
        frame_counter += 1
        if done:
          frame_counter = 0

  def restore_networks(self, sess):
    if FLAGS.agent_policy_path:
      model_saver = tf.train.Saver(
          tf.global_variables(".*network_parameters.*"))
      ckpts = tf.train.get_checkpoint_state(FLAGS.agent_policy_path)
      ckpt = ckpts.model_checkpoint_path
      model_saver.restore(sess, ckpt)

  def eval_metrics(self):
    eval_metrics = [
        metrics.Metrics.ACC, metrics.Metrics.ACC_PER_SEQ,
        metrics.Metrics.IMAGE_RMSE
    ]
    return eval_metrics

  @property
  def extra_reading_spec(self):
    """Additional data fields to store on disk and their decoders."""
    data_fields = {
        "frame_number": tf.FixedLenFeature([1], tf.int64),
        "action": tf.FixedLenFeature([1], tf.int64),
        "reward": tf.FixedLenFeature([1], tf.int64)
    }
    decoders = {
        "frame_number":
            tf.contrib.slim.tfexample_decoder.Tensor(tensor_key="frame_number"),
        "action":
            tf.contrib.slim.tfexample_decoder.Tensor(tensor_key="action"),
        "reward":
            tf.contrib.slim.tfexample_decoder.Tensor(tensor_key="reward"),
    }
    return data_fields, decoders

  def get_environment_spec(self):
    return standard_atari_env_spec(self.env_name)

  @property
  def is_generate_per_split(self):
    """Whether we have a train/test split or just hold out data."""
    return False  # Just hold out some generated data for evals.

  @property
  def env_name(self):
    """This is the name of the Gym environment for this problem."""
    raise NotImplementedError()

  @property
  def env(self):
    if self._env is None:
      self._env = gym.make(self.env_name)
    return self._env

  @property
  def num_actions(self):
    return self.env.action_space.n

  # pylint: disable=unused-argument
  def collect_statistics_and_generate_debug_image(self, index, observation,
                                                  reward, done, action):
    """This generates extra statistics and debug images."""
    return None
  # pylint: enable=unused-argument

  @property
  def frame_height(self):
    return self.env.observation_space.shape[0]

  @property
  def frame_width(self):
    return self.env.observation_space.shape[1]

  @property
  def num_rewards(self):
    raise NotImplementedError()

  @property
  def num_steps(self):
    return self.settable_num_steps

  @property
  def total_number_of_frames(self):
    return self.num_steps

  @property
  def min_reward(self):
    raise NotImplementedError()

  @property
  def num_testing_steps(self):
    return None

  @property
  def only_keep_videos_from_0th_frame(self):
    return False

  def get_action(self, observation=None):
    del observation
    return self.env.action_space.sample()

  def hparams(self, defaults, unused_model_hparams):
    p = defaults
    p.input_modality = {
        "inputs": ("video", 256),
        "input_reward": ("symbol:weights_all", self.num_rewards),
        "input_action": ("symbol:weights_all", self.num_actions)
    }
    p.target_modality = {
        "targets": ("video", 256),
        "target_reward": ("symbol:weights_all", self.num_rewards),
        "target_action": ("symbol:weights_all", self.num_actions)
    }
    p.input_space_id = problem.SpaceID.IMAGE
    p.target_space_id = problem.SpaceID.IMAGE


class GymAEDiscreteProblem(GymDiscreteProblem):
  pass


class BasicStatistics(object):
  """Keeps basic statistics to calculate mean reward """

  def __init__(self):
    self.sum_of_rewards = 0.0
    self.number_of_dones = 0


class GymRealDiscreteProblem(GymDiscreteProblem):
  """Discrete problem."""

  def __init__(self, *args, **kwargs):
    super(GymRealDiscreteProblem, self).__init__(*args, **kwargs)
    self.statistics = BasicStatistics()

    self.make_extra_debug_info = False

  def collect_statistics_and_generate_debug_image(self, index, observation,
                                                  reward, done, action):
    """Collects info required to calculate mean reward."""

    self.statistics.sum_of_rewards += reward
    self.statistics.number_of_dones += int(done)

    debug_image = None

    return debug_image


class RewardPerSequenceStatistics(BasicStatistics):
  """This encapsulates all pieces required to calculate
  the correctness of rewards per sequence metric
  """

  def __init__(self):
    super(RewardPerSequenceStatistics, self).__init__()

    # data to calculate
    # correctness of rewards per sequence metric
    self.episode_sim_reward = 0.0
    self.episode_real_reward = 0.0
    self.successful_episode_reward_predictions = 0
    self.report_reward_statistics_every = 10

    # auxiliary objects
    self.real_env = None
    self.real_ob = None


class GymSimulatedDiscreteProblem(GymDiscreteProblem):
  """Simulated gym environment with discrete actions and rewards."""

  def __init__(self, *args, **kwargs):
    self.simulated_environment = True
    self.debug_dump_frames_path = "debug_frames_sim"
    self.intrinsic_reward_scale = 0.0
    self.simulation_random_starts = False
    self.statistics = RewardPerSequenceStatistics()
    super(GymSimulatedDiscreteProblem, self).__init__(*args, **kwargs)

    # This is hackish way of introducing resets every
    # self.num_testing_steps. It cannot be done easily
    # using other ways as we do not control
    # the amount of skips induced but wrappers
    self._internal_memory_size = self.num_testing_steps
    self._internal_memory_force_beginning_resets = True
    env_spec = standard_atari_env_spec(self.env_name)
    real_env = env_spec.env_lambda()
    self.statistics.real_env = real_env

  def _setup(self):
    super(GymSimulatedDiscreteProblem, self)._setup()

    environment_spec = self.environment_spec
    hparams = HParams(
        video_num_input_frames=environment_spec.video_num_input_frames,
        video_num_target_frames=environment_spec.video_num_target_frames,
        environment_spec=environment_spec)

    initial_frames_problem = environment_spec.initial_frames_problem
    dataset = initial_frames_problem.dataset(
        tf.estimator.ModeKeys.TRAIN,
        FLAGS.data_dir,
        shuffle_files=False,
        hparams=hparams)
    dataset = dataset.map(lambda x: x["input_action"]).take(1)
    input_data_iterator = (dataset.batch(1).make_initializable_iterator())
    self._session.run(input_data_iterator.initializer)

    res = self._session.run(input_data_iterator.get_next())
    self._initial_action = res[0, :, 0][:-1]
    self._reset_real_env()

  @property
  def initial_frames_problem(self):
    raise NotImplementedError()

  @property
  def num_input_frames(self):
    """Number of frames on input for real environment."""
    # TODO(lukaszkaiser): This must be equal to hparams.video_num_input_frames,
    # we should automate this to avoid bug in the future.
    return 4

  @property
  def video_num_target_frames(self):
    """Number of frames on input for real environment."""
    # TODO(piotrmilos): This must be equal to hparams.video_num_target_frames,
    # we should automate this to avoid bug in the future.
    return 1

  @property
  def num_testing_steps(self):
    return None

  def get_environment_spec(self):
    env_spec = standard_atari_env_spec(self.env_name)
    env_spec.simulated_env = True
    env_spec.add_hparam("simulation_random_starts",
                        self.simulation_random_starts)

    env_spec.add_hparam("intrinsic_reward_scale", self.intrinsic_reward_scale)
    initial_frames_problem = registry.problem(self.initial_frames_problem)
    env_spec.add_hparam("initial_frames_problem", initial_frames_problem)
    env_spec.add_hparam("video_num_input_frames", self.num_input_frames)
    env_spec.add_hparam("video_num_target_frames", self.video_num_target_frames)

    return env_spec

  def _reset_real_env(self):
    stat = self.statistics
    stat.real_env.reset()
    for a in self._initial_action:
      stat.real_ob, _, _, _ = stat.real_env.step(a)

<<<<<<< HEAD
  def collect_statistics_and_generate_debug_image(self, index,
                                                  observation,
=======
    stat.episode_sim_reward = 0.0
    stat.episode_real_reward = 0.0

  def collect_statistics_and_generate_debug_image(self, index, observation,
>>>>>>> 46d69002
                                                  reward, done, action):
    stat = self.statistics

    stat.sum_of_rewards += reward
    stat.episode_sim_reward += reward

    ob = np.ndarray.astype(observation, np.int)
    err = np.ndarray.astype(
        np.maximum(np.abs(stat.real_ob - ob, dtype=np.int) - 10, 0), np.uint8)
    debug_im = np.concatenate([observation, stat.real_ob, err], axis=1)

    assert (self._internal_memory_size == self.num_testing_steps and
            self._internal_memory_force_beginning_resets), (
                "The collect memory should be set in force_beginning_resets "
                "mode for the code below to work properly.")

    if (index+1) % self._internal_memory_size == 0:

      if stat.episode_sim_reward == stat.episode_real_reward:
        stat.successful_episode_reward_predictions += 1
        stat.episode_sim_reward = 0.0
        stat.episode_real_reward = 0.0

      stat.number_of_dones += 1
      self._reset_real_env()
    else:
      stat.real_ob, real_reward, _, _ = stat.real_env.step(action)
      stat.episode_real_reward += real_reward

    return debug_im

  def restore_networks(self, sess):
    super(GymSimulatedDiscreteProblem, self).restore_networks(sess)
    # TODO(blazej): adjust regexp for different models.
    # TODO(piotrmilos): move restoring networks to SimulatedBatchEnv.initialize
    env_model_loader = tf.train.Saver(tf.global_variables("next_frame*"))
    sess = tf.get_default_session()

    ckpts = tf.train.get_checkpoint_state(FLAGS.output_dir)
    ckpt = ckpts.model_checkpoint_path
    env_model_loader.restore(sess, ckpt)


@registry.register_problem
class GymPongRandom(GymDiscreteProblem):
  """Pong game, random actions."""

  # Hard-coding num_actions, frame_height, frame_width to avoid loading
  # libale.so file.
  @property
  def num_actions(self):
    return 6

  @property
  def frame_height(self):
    return 210

  @property
  def frame_width(self):
    return 160

  @property
  def env_name(self):
    return "PongDeterministic-v4"

  @property
  def min_reward(self):
    return -1

  @property
  def num_rewards(self):
    return 3


@registry.register_problem
class GymWrappedPongRandom(GymDiscreteProblem):
  """Pong game, random actions."""

  @property
  def env_name(self):
    return "T2TPongWarmUp20RewSkip200Steps-v1"

  @property
  def min_reward(self):
    return -1

  @property
  def num_rewards(self):
    return 3


@registry.register_problem
class GymWrappedLongPongRandom(GymDiscreteProblem):
  """Pong game, random actions."""

  @property
  def env_name(self):
    return "T2TPongWarmUp20RewSkip2000Steps-v1"

  @property
  def min_reward(self):
    return -1

  @property
  def num_rewards(self):
    return 3

  @property
  def num_testing_steps(self):
    return 100


@registry.register_problem
class GymWrappedBreakoutRandom(GymDiscreteProblem):
  """Pong game, random actions."""

  @property
  def env_name(self):
    return "T2TBreakoutWarmUp20RewSkip500Steps-v1"

  @property
  def min_reward(self):
    return -1

  @property
  def num_rewards(self):
    return 3


@registry.register_problem
class GymSimulatedDiscreteProblemWithAgentOnPong(GymSimulatedDiscreteProblem,
                                                 GymPongRandom):
  """Simulated pong."""

  @property
  def initial_frames_problem(self):
    return "gym_discrete_problem_with_agent_on_pong"

  @property
  def num_testing_steps(self):
    return 100


@registry.register_problem
class GymFreewayRandom(GymDiscreteProblem):
  """Freeway game, random actions."""

  @property
  def env_name(self):
    return "FreewayDeterministic-v4"

  @property
  def min_reward(self):
    return 0

  @property
  def num_rewards(self):
    return 2


@registry.register_problem
class GymDiscreteProblemWithAgentOnPong(GymRealDiscreteProblem, GymPongRandom):
  pass


@registry.register_problem
class GymSimulatedDiscreteProblemWithAgentOnWrappedPong(
    GymSimulatedDiscreteProblem, GymWrappedPongRandom):
  """Similated pong."""

  @property
  def initial_frames_problem(self):
    return "gym_discrete_problem_with_agent_on_wrapped_pong"

  @property
  def num_testing_steps(self):
    return 100


@registry.register_problem
class GymDiscreteProblemWithAgentOnWrappedLongPong(GymRealDiscreteProblem,
                                                   GymWrappedLongPongRandom):
  pass


@registry.register_problem
class GymDiscreteProblemWithAgentOnWrappedLongPongAe(  # with autoencoder
    GymDiscreteProblemWithAgentOnWrappedLongPong):
  pass


@registry.register_problem
class GymSimulatedDiscreteProblemWithAgentOnWrappedLongPong(
    GymSimulatedDiscreteProblem, GymWrappedLongPongRandom):
  """Similated pong."""

  @property
  def initial_frames_problem(self):
    return "gym_discrete_problem_with_agent_on_wrapped_long_pong"

  @property
  def num_testing_steps(self):
    return 100


@registry.register_problem
class GymDiscreteProblemWithAgentOnWrappedBreakout(GymRealDiscreteProblem,
                                                   GymWrappedBreakoutRandom):
  pass


@registry.register_problem
class GymDiscreteProblemWithAgentOnWrappedBreakoutAe(
    GymDiscreteProblemWithAgentOnWrappedBreakout):
  pass


@registry.register_problem
class GymSimulatedDiscreteProblemWithAgentOnWrappedBreakout(
    GymSimulatedDiscreteProblem, GymWrappedBreakoutRandom):
  """Similated breakout."""

  @property
  def initial_frames_problem(self):
    return "gym_discrete_problem_with_agent_on_wrapped_breakout"

  @property
  def num_testing_steps(self):
    return 100


@registry.register_problem
class GymDiscreteProblemWithAgentOnWrappedPong(GymRealDiscreteProblem,
                                               GymWrappedPongRandom):
  """GymDiscreteProblemWithAgentOnWrappedPong."""

  # Hard-coding num_actions, frame_height, frame_width to avoid loading
  # libale.so file.
  @property
  def num_actions(self):
    return 6

  @property
  def frame_height(self):
    if not FLAGS.autoencoder_path:
      return 210
    return int(math.ceil(210 / self.autoencoder_factor))

  @property
  def frame_width(self):
    if not FLAGS.autoencoder_path:
      return 160
    return int(math.ceil(160 / self.autoencoder_factor))


@registry.register_problem
class GymDiscreteProblemWithAgentOnWrappedPongAe(  # With autoencoder.
    GymDiscreteProblemWithAgentOnWrappedPong):
  pass


@registry.register_problem
class GymSimulatedDiscreteProblemWithAgentOnFreeway(GymSimulatedDiscreteProblem,
                                                    GymFreewayRandom):
  """Similated freeway."""

  @property
  def initial_frames_problem(self):
    return "gym_discrete_problem_with_agent_on_freeway"

  @property
  def num_testing_steps(self):
    return 100


@registry.register_problem
class GymDiscreteProblemWithAgentOnFreeway(GymRealDiscreteProblem,
                                           GymFreewayRandom):
  """Freeway with agent."""

  # Hard-coding num_actions, frame_height, frame_width to avoid loading
  # libale.so file.
  @property
  def num_actions(self):
    return 3

  @property
  def frame_height(self):
    if not FLAGS.autoencoder_path:
      return 210
    return int(math.ceil(210 / self.autoencoder_factor))

  @property
  def frame_width(self):
    if not FLAGS.autoencoder_path:
      return 160
    return int(math.ceil(160 / self.autoencoder_factor))


@registry.register_problem
class GymDiscreteProblemWithAgentOnFreewayAe(  # with autoencoder
    GymDiscreteProblemWithAgentOnFreeway):
  pass<|MERGE_RESOLUTION|>--- conflicted
+++ resolved
@@ -400,15 +400,8 @@
     for a in self._initial_action:
       stat.real_ob, _, _, _ = stat.real_env.step(a)
 
-<<<<<<< HEAD
   def collect_statistics_and_generate_debug_image(self, index,
                                                   observation,
-=======
-    stat.episode_sim_reward = 0.0
-    stat.episode_real_reward = 0.0
-
-  def collect_statistics_and_generate_debug_image(self, index, observation,
->>>>>>> 46d69002
                                                   reward, done, action):
     stat = self.statistics
 
