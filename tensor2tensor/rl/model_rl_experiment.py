# coding=utf-8
# Copyright 2018 The Tensor2Tensor Authors.
#
# Licensed under the Apache License, Version 2.0 (the "License");
# you may not use this file except in compliance with the License.
# You may obtain a copy of the License at
#
#     http://www.apache.org/licenses/LICENSE-2.0
#
# Unless required by applicable law or agreed to in writing, software
# distributed under the License is distributed on an "AS IS" BASIS,
# WITHOUT WARRANTIES OR CONDITIONS OF ANY KIND, either express or implied.
# See the License for the specific language governing permissions and
# limitations under the License.
r"""Training of model-based RL agents.
<<<<<<< HEAD
Example invocation:
=======

Example invocation:

>>>>>>> b815c8f6
python -m tensor2tensor.rl.model_rl_experiment \
    --output_dir=$HOME/t2t/rl_v1 \
    --rl_hparams_set=rl_modelrl_first \
    --rl_hparams='true_env_generator_num_steps=10000,epochs=3'
"""
from __future__ import absolute_import
from __future__ import division
from __future__ import print_function

import datetime
import os
import time

# Dependency imports

from tensor2tensor.bin import t2t_trainer
from tensor2tensor.data_generators import generator_utils
from tensor2tensor.rl import rl_trainer_lib
from tensor2tensor.rl.envs.tf_atari_wrappers import MaxAndSkipWrapper
from tensor2tensor.rl.envs.tf_atari_wrappers import TimeLimitWrapper
from tensor2tensor.utils import registry
from tensor2tensor.utils import trainer_lib

import tensorflow as tf


flags = tf.flags
FLAGS = flags.FLAGS

flags.DEFINE_string("rl_hparams_set", "rl_modelrl_first",
                    "Which RL hparams set to use.")
flags.DEFINE_string("rl_hparams", "", "Overrides for RL-specific HParams.")


def train(hparams, output_dir):
  """Training function."""
  prefix = output_dir
  data_dir = os.path.expanduser(prefix + "/data")
  tmp_dir = os.path.expanduser(prefix + "/tmp")
  output_dir = os.path.expanduser(prefix + "/output")
  tf.gfile.MakeDirs(data_dir)
  tf.gfile.MakeDirs(tmp_dir)
  tf.gfile.MakeDirs(output_dir)
  last_model = ""
  start_time = time.time()
  line = ">>>>>>>>>>>>>>>>>>>>>>>>>>>>>>>>>>>>>>>>>>>>>>>    "
  epoch_metrics = []
  for iloop in range(hparams.epochs):
    # Generate environment frames
    time_delta = time.time() - start_time
    tf.logging.info("%s Step %d.1 - generate data from policy. Time: %s",
                    line, iloop, str(datetime.timedelta(seconds=time_delta)))
    FLAGS.problem = "gym_discrete_problem_with_agent_on_%s" % hparams.game
    FLAGS.agent_policy_path = last_model
    gym_problem = registry.problem(FLAGS.problem)
    gym_problem.settable_num_steps = hparams.true_env_generator_num_steps
    iter_data_dir = os.path.join(data_dir, str(iloop))
    tf.gfile.MakeDirs(iter_data_dir)
    gym_problem.generate_data(iter_data_dir, tmp_dir)

    time_delta = time.time() - start_time
    tf.logging.info("%s Step %d.2 - generate env model. Time: %s",
                    line, iloop, str(datetime.timedelta(seconds=time_delta)))

    # Train env model
    FLAGS.data_dir = iter_data_dir
    FLAGS.output_dir = output_dir
    FLAGS.model = hparams.generative_model
    FLAGS.hparams_set = hparams.generative_model_params
    FLAGS.train_steps = hparams.model_train_steps * (iloop + 2)
    FLAGS.eval_steps = 10
    t2t_trainer.main([])

    # Evaluate and dump frames from env model
    time_delta = time.time() - start_time
    tf.logging.info("%s Step %d.3 - evaluate env model. Time: %s",
                    line, iloop, str(datetime.timedelta(seconds=time_delta)))
    gym_simulated_problem = registry.problem(
        "gym_simulated_discrete_problem_with_agent_on_%s" % hparams.game)
    sim_steps = hparams.simulated_env_generator_num_steps
    gym_simulated_problem.settable_num_steps = sim_steps
    gym_simulated_problem.generate_data(iter_data_dir, tmp_dir)
    model_reward_accuracy = (
        gym_simulated_problem.successful_episode_reward_predictions / sim_steps)

    # Train PPO agent
    time_delta = time.time() - start_time
    tf.logging.info("%s Step %d.4 - train PPO in model env. Time: %s",
                    line, iloop, str(datetime.timedelta(seconds=time_delta)))

    # Setup PPO hparams
    ppo_hparams = trainer_lib.create_hparams("ppo_atari_base",
                                             data_dir=output_dir)
    ppo_epochs_num = hparams.ppo_epochs_num
    ppo_hparams.epochs_num = ppo_epochs_num
    ppo_hparams.simulated_environment = True
    ppo_hparams.eval_every_epochs = 0
    ppo_hparams.save_models_every_epochs = ppo_epochs_num
    ppo_hparams.epoch_length = hparams.ppo_epoch_length
    ppo_hparams.num_agents = hparams.ppo_num_agents

    in_graph_wrappers = [
        (TimeLimitWrapper, {"timelimit": hparams.ppo_time_limit}),
        (MaxAndSkipWrapper, {"skip": 4})]
    in_graph_wrappers += gym_problem.in_graph_wrappers
    ppo_hparams.add_hparam("in_graph_wrappers", in_graph_wrappers)

    ppo_dir = generator_utils.make_tmp_dir(dir=data_dir, prefix="ppo_")
    rl_trainer_lib.train(ppo_hparams, gym_simulated_problem.env_name, ppo_dir)
    last_model = ppo_dir

    eval_metrics = {"model_reward_accuracy": model_reward_accuracy}
    epoch_metrics.append(eval_metrics)

  # Report the evaluation metrics from the final epoch
  return epoch_metrics[-1]


@registry.register_hparams
def rl_modelrl_tiny():
  # This is a tiny set for testing.
  return tf.contrib.training.HParams(
      epochs=2,
      true_env_generator_num_steps=20,
      generative_model="basic_conv_gen",
      generative_model_params="basic_conv",
      model_train_steps=10,
      simulated_env_generator_num_steps=20,
      ppo_epochs_num=2,
      # Our simulated envs do not know how to reset.
      # You should set ppo_time_limit to the value you believe that
      # the simulated env produces a reasonable output.
      ppo_time_limit=200,
      # It makes sense to have ppo_time_limit=ppo_epoch_length,
      # though it is not necessary.
      ppo_epoch_length=200,
      ppo_num_agents=1,
      game="wrapped_pong",
  )


@registry.register_hparams
def rl_modelrl_small():
  return tf.contrib.training.HParams(
      epochs=10,
      true_env_generator_num_steps=300,
      generative_model="basic_conv_gen",
      generative_model_params="basic_conv",
      model_train_steps=100,
      simulated_env_generator_num_steps=210,
      ppo_epochs_num=200,
      # Our simulated envs do not know how to reset.
      # You should set ppo_time_limit to the value you believe that
      # the simulated env produces a reasonable output.
      ppo_time_limit=200,
      # It makes sense to have ppo_time_limit=ppo_epoch_length,
      # though it is not necessary.
      ppo_epoch_length=200,
      ppo_num_agents=1,
      game="wrapped_pong",
  )


@registry.register_hparams
def rl_modelrl_first():
  return tf.contrib.training.HParams(
      epochs=10,
      true_env_generator_num_steps=60000,
      generative_model="basic_conv_gen",
      generative_model_params="basic_conv",
      model_train_steps=50000,
      simulated_env_generator_num_steps=2000,
      ppo_epochs_num=2000,  # This should be enough to see something
      ppo_time_limit=200,
      ppo_epoch_length=200,  # 200 worked with the standard pong.
      ppo_num_agents=1,
      game="wrapped_pong",
  )


@registry.register_hparams
def rl_modelrl_v1():
  return tf.contrib.training.HParams(
      epochs=10,
      true_env_generator_num_steps=50000,
      generative_model="basic_conv_gen",
      generative_model_params="basic_conv",
      model_train_steps=50000,
      simulated_env_generator_num_steps=300,
      ppo_epochs_num=2000,
      ppo_epoch_length=300,
      game="pong",
  )


def create_rl_hparams():
  hparams = registry.hparams(FLAGS.rl_hparams_set)()
  hparams.parse(FLAGS.rl_hparams)
  return hparams


def main(_):
  hp = create_rl_hparams()
  output_dir = FLAGS.output_dir
  train(hp, output_dir)


if __name__ == "__main__":
  tf.logging.set_verbosity(tf.logging.INFO)
  tf.app.run()<|MERGE_RESOLUTION|>--- conflicted
+++ resolved
@@ -13,13 +13,9 @@
 # See the License for the specific language governing permissions and
 # limitations under the License.
 r"""Training of model-based RL agents.
-<<<<<<< HEAD
+
 Example invocation:
-=======
-
-Example invocation:
-
->>>>>>> b815c8f6
+
 python -m tensor2tensor.rl.model_rl_experiment \
     --output_dir=$HOME/t2t/rl_v1 \
     --rl_hparams_set=rl_modelrl_first \
